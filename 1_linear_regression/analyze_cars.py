<<<<<<< HEAD
# Simple cars analysis script using linear regression.	

=======
>>>>>>> 32ae4293
import os
import sys
import numpy as np
import pandas as pd
import sklearn.linear_model as lm
import matplotlib.pyplot as plt
import sklearn.model_selection as ms
from sklearn.metrics import mean_squared_error, r2_score
import argparse
from sklearn.feature_selection import mutual_info_regression


def load_cars_df():
	# Load the cars.csv file that ships with this project.
	script_dir = os.path.dirname(os.path.abspath(__file__))
	csv_path = os.path.join(script_dir, 'cars.csv')
	df = pd.read_csv(csv_path)
	return df


def inspect_df(df, n=5):
	# Print quick inspection information about the DataFrame.
	print('Columns:', df.columns.tolist())
	print('\nDtypes:\n', df.dtypes)
	print('\nHead:\n', df.head(n).to_string())
	print('\nNumeric summary:\n', df.describe())


def top_correlations(df, target='price', k=10):
	# Compute and print correlations between numeric features and a target column.
	num = df.select_dtypes(include=[np.number])
	if target not in num.columns:
		print(f"Target '{target}' not numeric or not found")
		return None
	corrs = num.corr()[target].sort_values(ascending=False)
	print(f"\nTop correlations with '{target}':\n", corrs.head(k))
	return corrs


def independence_checks(df, target='price'):
	"""Print compact independence / multicollinearity diagnostics.

	- Builds the same X used by the multiple-regression path (numeric + OHE carbody).
	- Prints high-correlation pairs (|r| >= 0.80), VIFs >= 5, and top mutual-info scores.
	"""
	numeric_features = ['enginesize', 'horsepower', 'curbweight', 'citympg']
	cat_feature = 'carbody'

	cols = numeric_features + [cat_feature, target]
	sub = df[cols].dropna().copy()
	if sub.shape[0] == 0:
		print('Independence checks: no rows available after dropping NA')
		return

	cat_ohe = pd.get_dummies(sub[cat_feature], prefix=cat_feature, drop_first=True)
	X = pd.concat([sub[numeric_features].reset_index(drop=True), cat_ohe.reset_index(drop=True)], axis=1)
	y = sub[target].values

	# Pairwise Pearson correlations
	corr = X.corr()
	high_pairs = []
	cols_list = list(corr.columns)
	for i in range(len(cols_list)):
		for j in range(i+1, len(cols_list)):
			a = cols_list[i]; b = cols_list[j]
			v = corr.at[a, b]
			if abs(v) >= 0.80:
				high_pairs.append((a, b, v))

	# Compute VIF per predictor via 1 / (1 - R_j^2)
	from sklearn.linear_model import LinearRegression
	vifs = {}
	X_values = X.values
	for ix, col in enumerate(X.columns):
		other_idx = [k for k in range(X_values.shape[1]) if k != ix]
		X_other = X_values[:, other_idx]
		y_col = X_values[:, ix]
		# regress y_col on X_other
		try:
			reg = LinearRegression().fit(X_other, y_col)
			r2_j = r2_score(y_col, reg.predict(X_other))
			vif = np.inf if (1 - r2_j) <= 1e-12 else 1.0 / (1.0 - r2_j)
		except Exception:
			vif = np.inf
		vifs[col] = vif

	# Mutual information ranking
	try:
		mi = mutual_info_regression(X.values, y, random_state=0)
		mi_series = pd.Series(mi, index=X.columns).sort_values(ascending=False)
	except Exception:
		mi_series = pd.Series(dtype=float)

	# Print concise diagnostics
	print('\nIndependence checks:')
	if len(high_pairs) == 0:
		print('  No high pairwise correlations (|r| >= 0.80).')
	else:
		pairs_str = '; '.join([f"{a} & {b} (r={v:.2f})" for a,b,v in high_pairs])
		print('  High-correlation pairs (|r|>=0.80):', pairs_str)

	high_vif = [(k, v) for k, v in vifs.items() if v >= 5]
	if len(high_vif) == 0:
		print('  No predictors with VIF >= 5')
	else:
		vif_str = '; '.join([f"{k} (VIF={v:.1f})" for k, v in high_vif])
		print('  High VIFs (>=5):', vif_str)

	if not mi_series.empty:
		top_mi = ', '.join([f"{name} ({val:.2f})" for name, val in mi_series.head(5).items()])
		print('  Top mutual-info vs price:', top_mi)
	else:
		print('  Mutual information unavailable.')




def simple_linear_regression_plot(df, feature='enginesize', target='price', plot='both', show='both'):
	# Run a simple linear regression and plot results.
	sub = df[[feature, target]].dropna()
	X = sub[[feature]].values
	y = sub[target].values

	# Split into training and test (25% test). No fixed random_state so the
	# split will be randomized on each run (useful for exploratory experiments).
	X_train, X_test, y_train, y_test = ms.train_test_split(X, y, test_size=0.25)

	# Fit the model on training data
	model = lm.LinearRegression()
	model.fit(X_train, y_train)

	# Predict on both training and test sets and compute metrics for each so
	# the console output clearly states whether a metric is computed on the
	# training or testing data.
	y_pred_train = model.predict(X_train)
	y_pred_test = model.predict(X_test)

	mse_train = mean_squared_error(y_train, y_pred_train)
	rmse_train = np.sqrt(mse_train)
	r2_train = r2_score(y_train, y_pred_train)

	mse_test = mean_squared_error(y_test, y_pred_test)
	rmse_test = np.sqrt(mse_test)
	r2_test = r2_score(y_test, y_pred_test)

	# Only show R^2 per the user's request; coefficient/intercept and
	# other metrics removed for concise output. Title still printed.
	print(f"\nSimple linear regression: {feature} -> {target}")
	if show in ('train', 'both'):
		print(f"Train R^2: {r2_train:.3f}")
		# compact quadratic check (single predictor)
		Xtr_df = pd.DataFrame(X_train, columns=[feature])
		Xtr_q = Xtr_df.copy(); Xtr_q[feature + '_sq'] = Xtr_q[feature] ** 2
		quad = lm.LinearRegression(); quad.fit(Xtr_q, y_train)
		r2_lin = r2_train
		r2_quad = r2_score(y_train, quad.predict(Xtr_q))
		delta = r2_quad - r2_lin
		verdict = 'Linear' if delta < 0.01 else ('Mild nonlinearity' if delta < 0.02 else 'Nonlinear')
		print(f"Linearity (delta R^2): {delta:.3f} -> {verdict}")
	if show in ('test', 'both'):
		print(f"Test  R^2: {r2_test:.3f}")
		# compact quadratic check on test set
		Xte_df = pd.DataFrame(X_test, columns=[feature])
		Xte_q = Xte_df.copy(); Xte_q[feature + '_sq'] = Xte_q[feature] ** 2
		r2_lin_t = r2_test
		r2_quad_t = r2_score(y_test, lm.LinearRegression().fit(Xte_q, y_test).predict(Xte_q))
		delta_t = r2_quad_t - r2_lin_t
		verdict_t = 'Linear' if delta_t < 0.01 else ('Mild nonlinearity' if delta_t < 0.02 else 'Nonlinear')
		print(f"Linearity (delta R^2): {delta_t:.3f} -> {verdict_t}")

	def plot_dataset(x_vals, y_vals, label, out_name_suffix, color):
		# Plot a single dataset (train or test) and the model fit line.
		#
		# The fit line is computed using a dense sorted grid so the line appears
		# smooth even when only a few points are plotted.
		plt.figure(figsize=(8,6))
		plt.scatter(x_vals, y_vals, color=color, alpha=0.7, label=label)
		# Make the title clearly state which dataset is being plotted
		plt.title(f'Simple regression ({label} set): {feature} vs {target}')
		# plot the same model fit line (dense grid)
		x_grid = np.linspace(X.min(), X.max(), 200).reshape(-1,1)
		y_grid = model.predict(x_grid)
		plt.plot(x_grid, y_grid, 'r-', linewidth=2, label='Fit')
		plt.xlabel(feature)
		plt.ylabel(target)
		plt.legend()
		# Show plot interactively; do not save to file when running locally.
		plt.show()

	# Plot according to the 'plot' parameter
	if plot in ('train', 'both'):
		plot_dataset(X_train, y_train, label='Train', out_name_suffix='train', color='blue')
	if plot in ('test', 'both'):
		plot_dataset(X_test, y_test, label='Test', out_name_suffix='test', color='green')


<<<<<<< HEAD
def multiple_linear_regression_with_ohe(df, target='price'):
	# Choose predictors: numeric ones and one categorical column to encode
	numeric_features = ['enginesize', 'horsepower', 'curbweight', 'citympg']
=======

"""
Multiple regression feature selection:
- Dropped 'enginesize' due to high collinearity with 'curbweight' and 'horsepower' (see independence diagnostics).
- Kept 'curbweight', 'horsepower', 'citympg' (citympg is less correlated, but can be dropped for a stricter model).
- Kept one-hot encoded 'carbody' columns.
"""
def multiple_linear_regression_with_ohe(df, target='price', show='both'):
	# Choose predictors: drop enginesize (collinear), keep curbweight, horsepower, citympg, and OHE carbody
	numeric_features = ['curbweight', 'horsepower', 'citympg']
>>>>>>> 32ae4293
	cat_feature = 'carbody'

	# Build a working DataFrame with the chosen columns and drop rows with NA
	cols = numeric_features + [cat_feature, target]
	sub = df[cols].dropna().copy()
	if sub.shape[0] == 0:
		print('No rows available for multiple regression after dropping NA')
		return

	# One-hot encode the categorical column. pandas.get_dummies will create new
	# columns for each category (e.g., 'carbody_sedan', 'carbody_hatchback').
	cat_ohe = pd.get_dummies(sub[cat_feature], prefix=cat_feature, drop_first=True)

	# Combine numeric features and the new OHE columns to form X
	X = pd.concat([sub[numeric_features].reset_index(drop=True), cat_ohe.reset_index(drop=True)], axis=1)
	y = sub[target].values

	# Train/test split (randomized each run)
	X_train, X_test, y_train, y_test = ms.train_test_split(X.values, y, test_size=0.25)

	# Fit LinearRegression
	model = lm.LinearRegression()
	model.fit(X_train, y_train)

	# Predict on both training and test sets and compute metrics for each so
	# it's clear how the model performs on held-out data vs training data.
	y_pred_train = model.predict(X_train)
	y_pred_test = model.predict(X_test)

	mse_train = mean_squared_error(y_train, y_pred_train)
	rmse_train = np.sqrt(mse_train)
	r2_train = r2_score(y_train, y_pred_train)

	mse_test = mean_squared_error(y_test, y_pred_test)
	rmse_test = np.sqrt(mse_test)
	r2_test = r2_score(y_test, y_pred_test)

	# Minimal multiple-regression output: R^2 and compact linearity check
	print('\nMultiple linear regression')
	feature_names = list(X.columns) if hasattr(X, 'columns') else [f'col{i}' for i in range(X.shape[1])]
	if show in ('train', 'both'):
		print(f'Train R^2: {r2_train:.3f}')
		# compact quadratic check (global: add squared columns)
		Xtrain_df = pd.DataFrame(X_train, columns=feature_names)
		Xtrain_q = Xtrain_df.copy()
		for col in Xtrain_df.columns:
			Xtrain_q[col + '_sq'] = Xtrain_q[col] ** 2
		quad = lm.LinearRegression(); quad.fit(Xtrain_q, y_train)
		r2_lin = r2_train
		r2_quad = r2_score(y_train, quad.predict(Xtrain_q))
		delta = r2_quad - r2_lin
		verdict = 'Linear' if delta < 0.01 else ('Mild nonlinearity' if delta < 0.02 else 'Nonlinear')
		print(f"Linearity (delta R^2): {delta:.3f} -> {verdict}")
	if show in ('test', 'both'):
		print(f'Test  R^2: {r2_test:.3f}')
		Xtest_df = pd.DataFrame(X_test, columns=feature_names)
		Xtest_q = Xtest_df.copy()
		for col in Xtest_df.columns:
			Xtest_q[col + '_sq'] = Xtest_q[col] ** 2
		r2_lin_t = r2_test
		r2_quad_t = r2_score(y_test, lm.LinearRegression().fit(Xtest_q, y_test).predict(Xtest_q))
		delta_t = r2_quad_t - r2_lin_t
		verdict_t = 'Linear' if delta_t < 0.01 else ('Mild nonlinearity' if delta_t < 0.02 else 'Nonlinear')
		print(f"Linearity (delta R^2): {delta_t:.3f} -> {verdict_t}")

	# Predicted vs actual scatter plot. Respect the 'show' parameter so the
	# user sees the chart for the same dataset whose metrics were printed.
	if show == 'train':
		xx_actual = y_train
		xx_pred = y_pred_train
		title_suffix = 'Train set'
	else:
		# default to test plot for show in ('test','both') to keep plots simple
		xx_actual = y_test
		xx_pred = y_pred_test
		title_suffix = 'Test set'

	plt.figure(figsize=(7,6))
	plt.scatter(xx_actual, xx_pred, alpha=0.7)
	maxv = max(max(xx_actual), max(xx_pred))
	minv = min(min(xx_actual), min(xx_pred))
	plt.plot([minv, maxv], [minv, maxv], 'r--', linewidth=1)
	plt.xlabel('Actual ' + target)
	plt.ylabel('Predicted ' + target)
	plt.title(f'Multiple regression ({title_suffix}): Actual vs Predicted')
	plt.show()


def main():
	# Parse a small CLI so you can choose which dataset to plot for the simple regression
	parser = argparse.ArgumentParser(description='Analyze cars: simple and multiple regression')
	# Which dataset to show for the simple regression
	group = parser.add_mutually_exclusive_group()
	group.add_argument('--train', action='store_true', help='Show only the training set plot for the simple regression')
	group.add_argument('--test', action='store_true', help='Show only the test set plot for the simple regression')

	# Allow the user to run only the simple analysis OR only the multiple analysis
	only_group = parser.add_mutually_exclusive_group()
	# Accept both a single-dash and double-dash form in case you typed -simple
	only_group.add_argument('-s', '-simple', '--simple', dest='simple', action='store_true',
							help='Run only the simple enginesize->price regression and exit')
	only_group.add_argument('-m', '-multiple', '--multiple', dest='multiple', action='store_true',
							help='Run only the multiple regression (with OHE) and exit')

	args = parser.parse_args()

	# Load dataset
	df = load_cars_df()

	# Run independence checks on every invocation (concise diagnostics)
	independence_checks(df, target='price')

	# Decide which dataset to plot: default to training if neither flag is provided
	if args.test:
		plot_choice = 'test'
	else:
		# default behavior and when --train is supplied
		plot_choice = 'train'

	# Branch according to the user's 'only' flags. If neither is provided,
	# run both analyses (backward-compatible behavior).
	if args.simple:
		simple_linear_regression_plot(df, feature='enginesize', target='price', plot=plot_choice, show=plot_choice)
		return
		return

	if args.multiple:
		multiple_linear_regression_with_ohe(df, target='price', show=plot_choice)
		return

	# Default: run both analyses
	simple_linear_regression_plot(df, feature='enginesize', target='price', plot=plot_choice, show=plot_choice)
	multiple_linear_regression_with_ohe(df, target='price', show=plot_choice)


if __name__ == '__main__':
	main()<|MERGE_RESOLUTION|>--- conflicted
+++ resolved
@@ -1,8 +1,24 @@
-<<<<<<< HEAD
-# Simple cars analysis script using linear regression.	
-
-=======
->>>>>>> 32ae4293
+# Simple cars analysis script
+#
+# This script loads a local `cars.csv` dataset, prints basic diagnostics, computes
+# correlations with the `price` column, and runs a simple linear regression
+# example (enginesize -> price). It saves plots to PNG files in the same
+# directory as the script.
+#
+# How to switch plots between training-only and both (training + test):
+# - Open `analyze_cars.py` and find the call in `main()` to
+#   `simple_linear_regression_plot(..., plot='train')`.
+# - Change the `plot` argument to one of: 'train', 'test', or 'both'.
+#   - 'train'  -> plot only training points + fit
+#   - 'test'   -> plot only testing points + fit
+#   - 'both'   -> plot both train and test on the same figure
+#
+# Example (run training-only):
+#     py 1_linear_regression\analyze_cars.py
+#
+# The file is intentionally small and self-contained so you can extend it with
+# multiple predictors, cross-validation, or saving metrics later.
+
 import os
 import sys
 import numpy as np
@@ -199,22 +215,18 @@
 		plot_dataset(X_test, y_test, label='Test', out_name_suffix='test', color='green')
 
 
-<<<<<<< HEAD
 def multiple_linear_regression_with_ohe(df, target='price'):
+	"""
+	Fit a multiple linear regression model using a mix of numeric and categorical
+	predictors. Demonstrates one-hot encoding (OHE) for categorical variables.
+
+	- Select a handful of numeric columns commonly useful for price prediction.
+	- Choose one categorical column ('carbody') and convert it to OHE.
+	- Fit LinearRegression on the training split and report RMSE and R^2.
+	- Save a simple scatter plot of predicted vs actual prices on the test set.
+	"""
 	# Choose predictors: numeric ones and one categorical column to encode
 	numeric_features = ['enginesize', 'horsepower', 'curbweight', 'citympg']
-=======
-
-"""
-Multiple regression feature selection:
-- Dropped 'enginesize' due to high collinearity with 'curbweight' and 'horsepower' (see independence diagnostics).
-- Kept 'curbweight', 'horsepower', 'citympg' (citympg is less correlated, but can be dropped for a stricter model).
-- Kept one-hot encoded 'carbody' columns.
-"""
-def multiple_linear_regression_with_ohe(df, target='price', show='both'):
-	# Choose predictors: drop enginesize (collinear), keep curbweight, horsepower, citympg, and OHE carbody
-	numeric_features = ['curbweight', 'horsepower', 'citympg']
->>>>>>> 32ae4293
 	cat_feature = 'carbody'
 
 	# Build a working DataFrame with the chosen columns and drop rows with NA
